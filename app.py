import subprocess
import os
import time
import requests
import atexit
import json
import platform
from flask import Flask, request, jsonify, render_template_string, redirect, url_for
import logging
from datetime import datetime, timedelta
import threading
import csv
import re
import socket
from urllib.parse import quote_plus

import uuid

# Docker-friendly log path (inside container)
LOG_PATH = "/app/logs/app.log"

# It's good practice to wrap third-party library imports in a try-except block
try:
    from twilio.rest import Client
    from twilio.twiml.voice_response import VoiceResponse, Dial, Pause
except ImportError:
    print("Twilio library not found. Please install it using: pip install twilio")
    exit()

# --- NEW: Import the messaging module safely ---
try:
    from messages import send_status_report
    MESSAGING_MODULE_LOADED = True
except ImportError as e:
    MESSAGING_MODULE_LOADED = False
    # Early failure - logging may not be configured yet. Print so container logs show it.
    print(f"Could not import from messages.py, status replies will be disabled. Error: {e}")


# Helper function for debug webhooks
def send_debug(event_type, data=None):
    # Get the current webhook URL from settings (can be updated via admin dashboard)
    # Use direct cache check to avoid circular dependency with get_setting()
    # Check if _settings_cache exists (it's defined later in the module)
    try:
        webhook_url = _settings_cache.get('DEBUG_WEBHOOK_URL', '') if _settings_cache else ''
    except NameError:
        # _settings_cache not yet defined (during module initialization)
        webhook_url = ''
    
    if not webhook_url:
        # Still persist to local log even if no webhook is configured
        pass
    payload = {
        "event": event_type,
        "timestamp": datetime.now().isoformat(),
        "data": data or {}
    }

    # Print to stdout for Docker/Portainer logs (makes debugging much easier)
    # Only print error-related events to avoid log spam
    error_events = ['emergency_call_validation_error', 'emergency_call_config_error', 
                    'sms_send_error', 'call_initiation_error', 'webhook_call_failed',
                    'webhook_validation_error', 'webhook_processing_error', 'emergency_call_error',
                    'config_load_error', 'connect_config_error', 'connect_failure']
    if event_type in error_events:
        try:
            print(f"[ERROR] {event_type}: {json.dumps(data, default=str)}", flush=True)
        except Exception:
            print(f"[ERROR] {event_type}", flush=True)

    # Post to configured debug webhook if available
    try:
        if webhook_url:
            requests.post(webhook_url, json=payload, timeout=5)
    except Exception:
        # Don't raise for webhook delivery failures
        pass

    # Also append a structured block to the local app log so /debug_firehose can read it
    try:
        log_dir = os.path.dirname(LOG_PATH)
        if log_dir and not os.path.exists(log_dir):
            os.makedirs(log_dir, exist_ok=True)

        # Build a block matching the parse_log_for_timeline delimiter
        block_title = event_type.upper()
        timestamp_line = datetime.now().strftime('%Y-%m-%d %H:%M:%S')
        block_content = json.dumps(payload, default=str, ensure_ascii=False, indent=2)
        with open(LOG_PATH, 'a', encoding='utf-8') as lf:
            lf.write(f"\n--- {block_title} ---\n")
            lf.write(f"{timestamp_line} - {block_content}\n")
    except Exception as e:
        # As a last resort, ensure logging doesn't interrupt the app
        try:
            print(f"Failed to write debug log: {e}")
        except:
            pass

# --- Load Bootstrap Configuration from Environment Variables ---
# Only load minimal environment variables needed for bootstrapping
# All other configuration should come from the admin dashboard
try:
    # Bootstrap-only environment variables (required for startup)
    BRANCH_NAME = os.environ.get('BRANCH_NAME', 'default')
    ADMIN_DASHBOARD_URL = os.environ.get('ADMIN_DASHBOARD_URL', 'http://admin-dashboard:5000')
    FLASK_PORT = int(os.environ.get('FLASK_PORT', 5000))
    PUBLIC_URL = os.environ.get('PUBLIC_URL', '')
    
    # Debug line to track configuration source
    send_debug("bootstrap_config", {"BRANCH_NAME": BRANCH_NAME, "ADMIN_DASHBOARD_URL": ADMIN_DASHBOARD_URL})

    # Validate bootstrap variables
    if not BRANCH_NAME:
        raise ValueError("BRANCH_NAME environment variable is required for startup.")
    
    if not PUBLIC_URL:
        print("WARNING: PUBLIC_URL not set. This may cause issues with Twilio callbacks.")

except Exception as e:
    # Critical config load failure - print and send webhook
    print(f"CRITICAL ERROR: Could not load bootstrap configuration from environment variables: {e}")
    send_debug("config_load_error", {"error": str(e)})
    exit()


# Global settings cache
_settings_cache = {}
_settings_last_updated = None


def load_settings_from_admin():
    """Load settings from the admin dashboard database"""
    global _settings_cache, _settings_last_updated
    
    try:
        # Try to fetch settings from admin dashboard
        response = requests.get(f"{ADMIN_DASHBOARD_URL}/api/internal/branch/{BRANCH_NAME}/settings", timeout=5)
        if response.status_code == 200:
            settings = response.json()
            _settings_cache = settings
            _settings_last_updated = datetime.now()
            send_debug("settings_loaded_from_admin", {"branch": BRANCH_NAME, "keys": list(settings.keys())})
            return settings
    except Exception as e:
        send_debug("settings_load_error", {"error": str(e), "admin_dashboard_unreachable": True})
    
    # Return None if admin dashboard is unreachable
    # Application will not function properly without settings
    return None


def get_setting(key, default=''):
    """Get a setting value from admin dashboard settings (no environment variable fallback)"""
    global _settings_cache, _settings_last_updated
    
    # Refresh cache every 5 minutes
    if _settings_last_updated is None or (datetime.now() - _settings_last_updated).seconds > 300:
        load_settings_from_admin()
    
    # Check cache first
    if _settings_cache and key in _settings_cache:
        return _settings_cache[key]
    
    # Return default value (no environment variable fallback)
    # All configuration should come from admin dashboard
    return default


def get_twilio_client():
    """Get Twilio client with current settings from admin dashboard"""
    account_sid = get_setting('TWILIO_ACCOUNT_SID', '')
    auth_token = get_setting('TWILIO_AUTH_TOKEN', '')
    
    if not account_sid or not auth_token:
        send_debug("twilio_client_error", {"error": "Twilio credentials not configured in admin dashboard"})
        raise ValueError("Twilio credentials not configured. Please configure via admin dashboard.")
    
    return Client(account_sid, auth_token)


# Initialize settings on startup
load_settings_from_admin()

# --- Contact Mapping ---
KNOWN_CONTACTS = {
    "+15207360648": "Sonia",
    "+15206960000": "Plumbing Emergency Silverado",
    "+12084039927": "AMS Technician",
    "+15313291106": "Christian Technician",
    "+15205492665": "HVAC Emergency Miracle Air"
}

app = Flask(__name__)
public_url = PUBLIC_URL

# --- Email Placeholder ---
def send_to_all(subject, body):
    recipient_emails_str = get_setting('RECIPIENT_EMAILS', '')
    email_recipients = [e.strip() for e in recipient_emails_str.split(',') if e.strip()]
    if not email_recipients:
        send_debug("email_skipped", {"reason": "RECIPIENT_EMAILS not configured in admin dashboard"})
        return

    # Note: Email sending is currently simulated. 
    # To enable actual email delivery, configure an SMTP server or email service.
    send_debug("email_notification", {"recipients": email_recipients, "subject": subject, "body": body, "note": "Email logging enabled - actual delivery not configured"})

# --- Global State Management ---
# This dictionary will hold the state of the single, active emergency.
# It is keyed by a unique emergency_id.
active_emergency = {}
active_emergency_lock = threading.Lock()


# --- Log Parsing and Status Functions ---
def get_network_info():
    """Gets the server's hostname and primary IP address."""
    try:
        hostname = socket.gethostname()
        ip_address = subprocess.check_output(['hostname', '-I']).decode('utf-8').split()[0]
        return hostname, ip_address
    except Exception as e:
        send_debug("network_info_error", {"error": str(e)})
        return "Unknown Host", "Unknown IP"

def get_simple_status():
    """Determines the simple status: Ready, In Use, or Error."""
    if get_active_emergency():
        return "In Use", "An emergency call is being processed."

    try:
        with open(LOG_PATH, "r") as f:
            for line in f:
                if "ERROR" in line.upper() or "CRITICAL" in line.upper():
                    # Check if the error is recent (e.g., in the last 5 minutes)
                    # Only process lines that start with a valid timestamp
                    log_time_str = line.split(' - ')[0]
                    try:
                        log_time = datetime.strptime(log_time_str, '%Y-%m-%d %H:%M:%S,%f')
                    except ValueError:
                        try:
                            log_time = datetime.strptime(log_time_str, '%Y-%m-%d %H:%M:%S')
                        except ValueError:
                            # Skip lines that don't have a valid timestamp
                            continue
                    if datetime.now() - log_time < timedelta(minutes=5):
                        return "Error", "A recent error was detected in the logs."
        return "Ready", "System is online and waiting for calls."
    except FileNotFoundError:
        return "Ready", "System is online and waiting for calls."
    except Exception:
        return "Error", "Could not read log file to determine status." 
def get_last_n_calls(n=3):
    """Parses the log file to get the last N timeline events."""
    all_events = parse_log_for_timeline()
    # Return all timeline events, not just webhook events
    return all_events[:n]

def parse_log_for_timeline():
    events = []
    error_keywords = ['error', 'failed', 'critical', 'warning', 'unavailable', 'unable']
    title_map = {
        "NEW WEBHOOK RECEIVED": "Webhook: Emergency Triggered",
        "INCOMING TWILIO CALL": "Telephony: Incoming Call",
        "INCOMING SMS": "SMS: Status Request",
        "TRANSFER STATUS UPDATE": "Telephony: Call Transfer Update",
        "AUTOMATED CALL STATUS UPDATE": "Telephony: Outbound Call Update",
        "ERRORS RESOLVED": "System: Logs Cleared"
    }
    try:
        with open(LOG_PATH, "r") as f:
            log_content = f.read()
        log_blocks = re.split(r'\n--- (.*?) ---\n', log_content)
        for i in range(1, len(log_blocks), 2):
            raw_title = log_blocks[i].strip()
            block_content = log_blocks[i+1].strip()
            
            match = re.search(r'^(\d{4}-\d{2}-\d{2} \d{2}:\d{2}:\d{2})', block_content, re.MULTILINE)
            if not match: continue

            # Parse timestamp - handle both with and without milliseconds
            try:
                dt_object = datetime.strptime(match.group(1), '%Y-%m-%d %H:%M:%S,%f')
            except ValueError:
                dt_object = datetime.strptime(match.group(1), '%Y-%m-%d %H:%M:%S')
            timestamp_12hr = dt_object.strftime('%b %d, %I:%M:%S %p')

            icon = "📄"
            if "WEBHOOK" in raw_title: icon = "🔗"
            if "INCOMING" in raw_title: icon = "📞"
            if "TRANSFER" in raw_title: icon = "↪️"
            if "AUTOMATED" in raw_title: icon = "🔔"
            if "SMS" in raw_title: icon = "💬"
            if "RESOLVED" in raw_title: icon = "✅"

            status = "success"
            if any(keyword in block_content.lower() for keyword in error_keywords):
                status = "error"

            events.append({
                "title": title_map.get(raw_title, raw_title.replace("UPDATE", "").strip()),
                "timestamp": timestamp_12hr,
                "icon": icon,
                "details": block_content,
                "status": status,
                "raw_timestamp": dt_object
            })
    except FileNotFoundError:
        events.append({"title": "Log file not found", "timestamp": datetime.now().strftime('%b %d, %I:%M:%S %p'), "icon": "❓", "details": "The app.log file will be created on the first event.", "status": "success", "raw_timestamp": datetime.now()})
    except Exception as e:
        # Log the actual error internally for debugging
        send_debug("log_parsing_error", {"error": str(e), "type": str(type(e))})
        # Return a generic error message to users (don't expose exception details)
        events.append({"title": "Error parsing log", "timestamp": datetime.now().strftime('%b %d, %I:%M:%S %p'), "icon": "⚠️", "details": "An error occurred while parsing the log file.", "status": "error", "raw_timestamp": datetime.now()})

    return sorted(events, key=lambda x: x['raw_timestamp'], reverse=True)


# --- Emergency Logic Functions ---
def get_active_emergency():
    """Safely gets the active emergency data."""
    with active_emergency_lock:
        return active_emergency.copy()

def set_active_emergency(data):
    """Safely sets the active emergency data."""
    with active_emergency_lock:
        global active_emergency
        active_emergency = data

def update_active_emergency(key, value):
    """Safely updates a specific key in the active emergency data."""
    with active_emergency_lock:
        if active_emergency:
            active_emergency[key] = value

def clear_active_emergency():
    """Safely clears the active emergency data."""
    with active_emergency_lock:
        global active_emergency
        active_emergency = {}


def log_request_details(req):
    try:
        log_message = f"Request Details: {req.method} {req.url}\n"
        log_message += f"From: {req.remote_addr}\nHeaders: {dict(req.headers)}\n"
        if req.is_json:
            log_message += f"JSON Data: {req.get_json()}\n"
        log_message += f"Form Data: {dict(req.form)}\nQuery Params: {dict(req.args)}"
        send_debug("request_details", {"details": log_message})
    except Exception as e:
        send_debug("request_log_failed", {"error": str(e)})

# --- Formatting and Helper Functions ---

def add_pauses_to_number(text):
    """Adds periods between characters to create pauses for TTS."""
    return '. '.join(list(text)) + '.'

def format_emergency_message(emergency_data):
    """Creates the detailed voice message for the emergency call."""
    try:
        technician_number = emergency_data.get('technician_number')
        target_name = KNOWN_CONTACTS.get(technician_number, "maintenance team")
        
        message_parts = [f"This is an emergency call from Axiom Property Management for {target_name}."]

        if emergency_data.get('customer_name'):
            message_parts.append(f"The customer's name is {emergency_data['customer_name']}.")
        
        if emergency_data.get('incident_address'):
            message_parts.append(f"The address is {emergency_data['incident_address']}.")

        if emergency_data.get('user_stated_callback_number'):
            message_parts.append(f"The callback number is {add_pauses_to_number(emergency_data['user_stated_callback_number'])}.")

        if emergency_data.get('emergency_description_text'):
            message_parts.append(f"The description of the emergency is: {emergency_data['emergency_description_text']}.")
        
        message_parts.append("This information will also be available in a text message.")

        full_message = ' '.join(message_parts)
        return full_message

    except Exception as e:
        send_debug("format_message_error", {"error": str(e)})
        return "Emergency notification. Critical data was missing or an error occurred."

def format_emergency_sms(emergency_data):
    try:
        technician_number = emergency_data.get('technician_number')
        target_name = KNOWN_CONTACTS.get(technician_number, "Maintenance Team")
        incident_address = emergency_data.get('incident_address', 'N/A')
        
        # Build the base message
        message = (
            f"❗Emergency Alert❗ from Axiom Property Management\nTo: {target_name}\n\n"
            f"Customer: {emergency_data.get('customer_name', 'N/A')}\nCallback: {emergency_data.get('user_stated_callback_number', 'N/A')}\n"
            f"Address: {incident_address}\n"
        )
        
        # Check if Google Maps link should be included
        enable_maps_link = get_setting('enable_google_maps_link', 'false')
        if enable_maps_link == 'true' and incident_address and incident_address != 'N/A':
            # URL encode the address and create Google Maps link
            encoded_address = quote_plus(incident_address)
            maps_link = f"https://maps.google.com/?q={encoded_address}"
            message += f"📍 Location: {maps_link}\n"
        
        message += f"\nEmergency Details:\n{emergency_data.get('emergency_description_text', 'N/A')}"
        
        return message
    except KeyError as e:
        send_debug("format_sms_keyerror", {"error": str(e)})
        return "Emergency Alert - Details unavailable"

def format_final_email(emergency_data):
    if not emergency_data: return None, None
    technician_number = emergency_data.get('technician_number')
    target_name = KNOWN_CONTACTS.get(technician_number, "Maintenance Team")
    subject = f"❗EMERGENCY ALERT & CALL STATUS❗: Axiom - {target_name}"
    
    body = (
        "EMERGENCY NOTIFICATION & CALL STATUS\n"
        f"Assigned To: {target_name} ({technician_number})\n\n"
        f"Customer: {emergency_data.get('customer_name', 'N/A')}\n"
        f"Callback Number: {emergency_data.get('user_stated_callback_number', 'N/A')}\n"
        f"Address: {emergency_data.get('incident_address', 'N/A')}\n\n"
        f"Emergency Description:\n{emergency_data.get('emergency_description_text', 'N/A')}\n\n"
        f"Call Status: {emergency_data.get('conference_status', 'N/A')}\n"
        f"Call Duration: {emergency_data.get('conference_duration', 'N/A')} seconds\n\n"
        f"Original Alert Time: {emergency_data.get('timestamp', datetime.now()).strftime('%Y-%m-%d %H:%M:%S')}"
    )
    return subject, body

def send_sms_to_all_recipients(client, sms_message):
    recipients_str = get_setting('RECIPIENT_PHONES', '')
    
    send_debug("sms_attempt", {
        "recipients_from_settings": recipients_str,
        "twilio_number": get_setting('TWILIO_AUTOMATED_NUMBER', ''),
        "message": sms_message
    })
    
    if not recipients_str:
        send_debug("sms_recipients_not_set", {"message": "RECIPIENT_PHONES not configured in admin dashboard"})
        return

    # Parse recipients - support both JSON format (with labels) and comma-separated format
    phone_numbers = []
    try:
        # Try to parse as JSON first (new format with labels)
        recipients_data = json.loads(recipients_str)
        if isinstance(recipients_data, list):
            # Extract phone numbers from JSON array of {name, number} objects
            phone_numbers = [entry.get('number', '').strip() for entry in recipients_data if entry.get('number')]
            send_debug("recipients_parsed_json", {"count": len(phone_numbers), "recipients": phone_numbers})
        else:
            # Invalid JSON format, fall back to comma-separated
            phone_numbers = [p.strip() for p in recipients_str.split(',') if p.strip()]
    except (json.JSONDecodeError, ValueError):
        # Not JSON, use comma-separated format (backward compatibility)
        phone_numbers = [p.strip() for p in recipients_str.split(',') if p.strip()]
        send_debug("recipients_parsed_csv", {"count": len(phone_numbers), "recipients": phone_numbers})
    
    automated_number = get_setting('TWILIO_AUTOMATED_NUMBER', '')
    
    for phone_number in phone_numbers:
        try:
            if not phone_number.startswith('+'):
                phone_number = '+' + phone_number
                send_debug("number_formatted", {"number": phone_number})
            
            message = client.messages.create(body=sms_message, from_=automated_number, to=phone_number)
            send_debug("sms_sent", {"to": phone_number, "sid": message.sid})
        except Exception as e:
            send_debug("sms_error", {"to": phone_number, "error": str(e)})

def make_emergency_call(emergency_id, emergency_data):
    """Initiates the detailed call to the technician."""
    send_debug("emergency_call_start", {
        "emergency_id": emergency_id,
        "emergency_data": emergency_data
    })
    try:
        # Validate required configuration
        technician_number = emergency_data.get('technician_number')
        if not technician_number:
            error_msg = "Technician number is missing from emergency data"
            send_debug("emergency_call_validation_error", {"error": error_msg})
            return False, error_msg
        
        if not technician_number.startswith('+'):
            error_msg = f"Invalid technician number format (missing country code): {technician_number}"
            send_debug("emergency_call_validation_error", {"error": error_msg})
            return False, error_msg
        
        # Get Twilio configuration from admin dashboard
        account_sid = get_setting('TWILIO_ACCOUNT_SID', '')
        auth_token = get_setting('TWILIO_AUTH_TOKEN', '')
        automated_number = get_setting('TWILIO_AUTOMATED_NUMBER', '')
        
        # Validate Twilio configuration
        if not account_sid or not auth_token:
            error_msg = "Twilio credentials (ACCOUNT_SID or AUTH_TOKEN) are not configured in admin dashboard"
            send_debug("emergency_call_config_error", {"error": error_msg})
            return False, error_msg
        
        if not automated_number:
            error_msg = "TWILIO_AUTOMATED_NUMBER is not configured in admin dashboard"
            send_debug("emergency_call_config_error", {"error": error_msg})
            return False, error_msg
        
        if not automated_number.startswith('+'):
            error_msg = f"Invalid automated number format (missing country code): {automated_number}"
            send_debug("emergency_call_config_error", {"error": error_msg})
            return False, error_msg
        
        client = get_twilio_client()
        send_debug("twilio_client_created", {"technician_number": technician_number})
        
        # Send SMS
        sms_text = format_emergency_sms(emergency_data)
        try:
            sms_message = client.messages.create(body=sms_text, from_=automated_number, to=technician_number)
            send_debug("primary_sms_sent", {"to": technician_number, "sid": sms_message.sid})
        except Exception as sms_error:
            error_msg = f"Failed to send SMS: {str(sms_error)}"
            send_debug("sms_send_error", {"error": error_msg, "to": technician_number})
            # Continue with call even if SMS fails
        
        send_sms_to_all_recipients(client, sms_text)

        # Make call
        message = format_emergency_message(emergency_data)
        try:
            call = client.calls.create(
                twiml=f'<Response><Pause length="2"/><Say>{message}</Say><Hangup /></Response>',
                to=technician_number, from_=automated_number,
                status_callback=f"{public_url}/technician_call_ended?emergency_id={emergency_id}",
                status_callback_event=['completed']
            )
            
            send_debug("emergency_call_initiated", {"to": technician_number, "call_sid": call.sid})
            update_active_emergency('technician_call_sid', call.sid)
            return True, "Call initiated successfully"
        except Exception as call_error:
            error_msg = f"Failed to initiate call: {str(call_error)}"
            send_debug("call_initiation_error", {"error": error_msg, "to": technician_number})
            return False, error_msg
            
    except Exception as e:
        error_msg = f"Unexpected error in make_emergency_call: {str(e)}"
        send_debug("emergency_call_error", {"error": error_msg, "type": str(type(e))})
        return False, error_msg



# --- Flask Routes ---
@app.route('/favicon.ico')
def favicon():
    from flask import send_from_directory
    return send_from_directory(app.root_path, 'favicon.ico', mimetype='image/vnd.microsoft.icon')

@app.route('/favicon.svg')
def favicon_svg():
    from flask import send_from_directory
    return send_from_directory(app.root_path, 'favicon.svg', mimetype='image/svg+xml')

@app.route('/favicon-32x32.png')
def favicon_32():
    from flask import send_from_directory
    return send_from_directory(app.root_path, 'favicon-32x32.png', mimetype='image/png')

@app.route('/favicon-16x16.png')
def favicon_16():
    from flask import send_from_directory
    return send_from_directory(app.root_path, 'favicon-16x16.png', mimetype='image/png')

@app.route('/status', methods=['GET'])
def status_page():
    status, status_message = get_simple_status()
    last_3_calls = get_last_n_calls(3)
    # Get all calls for advanced section
    full_calls = parse_log_for_timeline()
    full_calls_count = len(full_calls)
    # Replace spaces with hyphens in status for CSS class name
    status_class = status.replace(' ', '-')

    template = """<!DOCTYPE html>
<html lang="en">
<head>
    <meta charset="UTF-8">
    <meta name="viewport" content="width=device-width, initial-scale=1.0">
    <meta http-equiv="refresh" content="30">
    <title>System Status</title>
    <style>
        body { font-family: -apple-system, BlinkMacSystemFont, "Segoe UI", Roboto, sans-serif; margin: 40px; background-color: #f0f2f5; }
        .status-box { padding: 20px; border-radius: 12px; color: white; text-align: center; margin-bottom: 30px; box-shadow: 0 4px 12px rgba(0,0,0,0.1); }
        .status-box h1 { margin: 0; font-size: 2.5em; }
        .status-box p { margin: 5px 0 0; opacity: 0.9; }
        .status-Ready { background-color: #28a745; }
        .status-In-Use { background-color: #ffc107; color: #333;}
        .status-Error { background-color: #dc3545; }
        .call-history { background-color: #fff; padding: 20px; border-radius: 12px; box-shadow: 0 4px 12px rgba(0,0,0,0.1); margin-bottom: 20px; }
        .call-history h2 { margin-top: 0; }
        .call { border-bottom: 1px solid #eee; padding: 15px 0; }
        .call:last-child { border-bottom: none; }
        .call-time { font-weight: bold; margin-bottom: 8px; }
        .call-details { white-space: pre-wrap; font-family: monospace; background-color: #f8f9fa; padding: 10px; border-radius: 6px; }
        .collapsible-section { background-color: #fff; border-radius: 12px; box-shadow: 0 4px 12px rgba(0,0,0,0.1); margin-bottom: 20px; overflow: hidden; }
        .collapsible-header { background: #f8f9fa; padding: 15px 20px; cursor: pointer; display: flex; justify-content: space-between; align-items: center; border-bottom: 1px solid #dee2e6; transition: all 0.3s ease; }
        .collapsible-header:hover { background: #e9ecef; }
        .collapsible-header h2 { margin: 0; font-size: 1.3em; }
        .collapsible-toggle { font-size: 1.5em; transition: transform 0.3s ease; }
        .collapsible-toggle.open { transform: rotate(180deg); }
        .collapsible-content { max-height: 0; overflow: hidden; transition: max-height 0.3s ease; }
        .collapsible-content.open { max-height: 2000px; transition: max-height 0.5s ease; }
        .collapsible-body { padding: 20px; }
    </style>
</head>
<body>
    <div class="status-box status-{{ status_class }}">
        <h1>{{ status }}</h1>
        <p>{{ status_message }}</p>
    </div>

    <div class="call-history">
        <h2>Recent Activity Timeline</h2>
        {% for call in last_3_calls %}
            <div class="call">
                <div class="call-time">{{ call.icon }} {{ call.timestamp }}</div>
                <div class="call-details">{{ call.details }}</div>
            </div>
        {% else %}
            <p>No activity yet.</p>
        {% endfor %}
    </div>

    <div class="collapsible-section">
        <div class="collapsible-header" onclick="toggleCollapsible('advanced-details')">
            <h2>🔧 Advanced Details</h2>
            <span class="collapsible-toggle" id="advanced-details-toggle">▼</span>
        </div>
        <div class="collapsible-content" id="advanced-details-content">
            <div class="collapsible-body">
                <h3>System Information</h3>
                <div style="background-color: #f8f9fa; padding: 15px; border-radius: 6px; margin-bottom: 15px;">
                    <p style="margin: 5px 0;"><strong>Branch:</strong> {{ branch_name }}</p>
                    <p style="margin: 5px 0;"><strong>Auto-refresh:</strong> Every 30 seconds</p>
                    <p style="margin: 5px 0;"><strong>Last refresh:</strong> <span id="currentTime"></span></p>
                </div>
                
                <h3>Full Activity Log</h3>
                <p style="color: #666; font-size: 14px;">Complete timeline showing all {{ full_calls_count }} events</p>
                {% for call in full_calls %}
                    <div class="call">
                        <div class="call-time">{{ call.icon }} {{ call.timestamp }} - {{ call.title }}</div>
                        <div class="call-details">{{ call.details }}</div>
                    </div>
                {% endfor %}
            </div>
        </div>
    </div>

    <script>
        function toggleCollapsible(sectionId) {
            const content = document.getElementById(sectionId + '-content');
            const toggle = document.getElementById(sectionId + '-toggle');
            
            if (content.classList.contains('open')) {
                content.classList.remove('open');
                toggle.classList.remove('open');
            } else {
                content.classList.add('open');
                toggle.classList.add('open');
            }
        }
        
        // Update current time
        function updateTime() {
            const now = new Date();
            document.getElementById('currentTime').textContent = now.toLocaleString();
        }
        updateTime();
        setInterval(updateTime, 1000);
    </script>
</body>
</html>
    """
    return render_template_string(template, status=status, status_class=status_class, status_message=status_message, last_3_calls=last_3_calls, full_calls=full_calls, full_calls_count=full_calls_count, branch_name=BRANCH_NAME)

@app.route('/api/status', methods=['GET'])
def api_status():
    status, status_message = get_simple_status()
    return jsonify({"status": status, "message": status_message})


@app.route('/api/reload_settings', methods=['POST'])
def reload_settings():
    """Reload settings from admin dashboard"""
    try:
        settings = load_settings_from_admin()
        if settings:
            return jsonify({"status": "success", "message": "Settings reloaded successfully", "keys": list(settings.keys())}), 200
        else:
            return jsonify({"status": "success", "message": "Using environment variables"}), 200
    except Exception as e:
        # Log the full error internally but don't expose to external users
        send_debug("settings_reload_error", {"error": str(e)})
        return jsonify({"status": "error", "message": "Failed to reload settings"}), 500

@app.route('/api/logs', methods=['GET', 'DELETE'])
def api_logs():
    """Returns or clears logs from the application.
    
    GET method:
    Query parameters:
    - all: Returns all logs (no parameter value needed, just ?all)
    - recent: Returns recent N entries (e.g., ?recent=10)
    
    DELETE method:
    Clears/archives the current log file by renaming it with a timestamp.
    Returns JSON with status of the operation.
    """
    if request.method == 'DELETE':
        # Clear/archive logs
        try:
            log_path = LOG_PATH
            if os.path.exists(log_path):
                # Archive the log file with timestamp
                archive_path = os.path.join(
                    os.path.dirname(log_path), 
                    f"app.log.cleared.{int(time.time())}"
                )
                os.rename(log_path, archive_path)
                send_debug("logs_cleared_via_api", {
                    "archive_path": archive_path,
                    "timestamp": datetime.now().isoformat()
                })
                return jsonify({
                    "status": "success",
                    "message": "Logs cleared successfully",
                    "archive_path": archive_path
                }), 200
            else:
                return jsonify({
                    "status": "success",
                    "message": "No log file to clear"
                }), 200
        except Exception as e:
            send_debug("api_logs_clear_error", {"error": str(e)})
            return jsonify({
                "status": "error",
                "message": "An error occurred while clearing logs"
            }), 500
    
    # GET method - retrieve logs
    try:
        # Parse query parameters
        if 'all' in request.args:
            # Return all parsed timeline events
            timeline = parse_log_for_timeline()
            return jsonify({
                "status": "success",
                "count": len(timeline),
                "logs": timeline
            }), 200
        
        elif 'recent' in request.args:
            # Return recent N entries
            try:
                count = int(request.args.get('recent', 10))
                if count <= 0:
                    return jsonify({"status": "error", "message": "recent parameter must be a positive integer"}), 400
            except ValueError:
                return jsonify({"status": "error", "message": "recent parameter must be a valid integer"}), 400
            
            timeline = parse_log_for_timeline()
            recent_logs = timeline[:count]  # Already sorted by most recent first
            
            return jsonify({
                "status": "success",
                "count": len(recent_logs),
                "requested": count,
                "logs": recent_logs
            }), 200
        
        else:
            # No parameters provided - return usage info
            return jsonify({
                "status": "error",
                "message": "Missing query parameter. Use ?all or ?recent=N, or use DELETE method to clear logs",
                "examples": [
                    "/api/logs?all - Returns all log entries",
                    "/api/logs?recent=10 - Returns 10 most recent log entries",
                    "DELETE /api/logs - Clears all logs (archives to timestamped file)"
                ]
            }), 400
            
    except FileNotFoundError:
        return jsonify({
            "status": "error",
            "message": "Log file not found. Logs will be created when events occur."
        }), 404
    except Exception as e:
        send_debug("api_logs_error", {"error": str(e)})
        return jsonify({
            "status": "error",
            "message": "An error occurred while retrieving logs"
        }), 500


@app.route('/resolve_errors', methods=['POST'])
def resolve_errors():
    log_path = LOG_PATH
    if os.path.exists(log_path):
        archive_path = os.path.join(os.path.dirname(os.path.abspath(__file__)), f"app.log.resolved.{int(time.time())}")
        try:
            os.rename(log_path, archive_path)
            send_debug("errors_resolved", {"archive_path": archive_path})
        except Exception as e:
            send_debug("archive_error", {"error": str(e)})
    return redirect(url_for('status_page'))


@app.route('/debug_firehose', methods=['POST', 'GET'])
def debug_firehose():
    """Posts a log dump and parsed timeline to a webhook URL.

    Usage:
      /debug_firehose?webhook_url=<url>
    or set DEBUG_WEBHOOK_URL in the environment/admin dashboard and call /debug_firehose

    The handler will post a JSON payload with:
      - timeline: parsed event list (from parse_log_for_timeline)
      - raw_log: truncated raw log (first ~100KB)
      - metadata: environment and timestamp
    """
    # Accept either explicit webhook_url param or the configured DEBUG_WEBHOOK_URL from settings
    target = request.args.get('webhook_url') or request.args.get('webhook') or get_setting('DEBUG_WEBHOOK_URL', '')
    if not target:
        return jsonify({"error": "No webhook URL configured. Set DEBUG_WEBHOOK_URL or pass webhook_url param."}), 400

    # Read & parse logs
    timeline = parse_log_for_timeline()
    raw_log = ''
    try:
        with open(LOG_PATH, 'r', encoding='utf-8', errors='replace') as f:
            raw_log = f.read()
    except FileNotFoundError:
        raw_log = ''
    except Exception as e:
        raw_log = f"Error reading log: {e}"

    # Truncate raw log to avoid huge payloads (100KB)
    MAX_BYTES = 100 * 1024
    raw_log_snippet = raw_log[:MAX_BYTES]

    # Ensure timeline is JSON-serializable (convert datetime objects)
    serializable_timeline = []
    for ev in timeline:
        ev_copy = ev.copy()
        if isinstance(ev_copy.get('raw_timestamp'), datetime):
            ev_copy['raw_timestamp'] = ev_copy['raw_timestamp'].isoformat()
        serializable_timeline.append(ev_copy)

    payload = {
        "event": "debug_firehose_log_dump",
        "timestamp": datetime.now().isoformat(),
        "metadata": {
            "hostname": socket.gethostname(),
            "public_url": public_url
        },
        "timeline": serializable_timeline,
        "raw_log_snippet": raw_log_snippet
    }

    results = []
    try:
        r = requests.post(target, json=payload, timeout=20)
        results.append({"posted_to": target, "status_code": getattr(r, 'status_code', None)})
    except Exception as e:
        results.append({"posted_to": target, "error": str(e)})

    return jsonify({"target": target, "results": results, "timeline_count": len(timeline)})

@app.route('/webhook', methods=['POST'])
def webhook_listener():
    """Starts the emergency workflow."""
    send_debug("webhook_received", {"method": request.method, "url": request.url})
    log_request_details(request)
    send_debug("webhook_state_check", {})
    if get_active_emergency():
        current_emergency = get_active_emergency()
        send_debug("webhook_while_active", {"active_emergency": current_emergency})
        return jsonify({"status": "error", "message": "System is busy."}), 503

    try:
        data = request.get_json()
        
        # Validate request data
        if not data:
            send_debug("webhook_validation_error", {"error": "No JSON data received"})
            return jsonify({"status": "error", "message": "No data provided"}), 400
        
        if not data.get('chosen_phone'):
            send_debug("webhook_validation_error", {"error": "Missing chosen_phone"})
            return jsonify({"status": "error", "message": "Missing required field: chosen_phone"}), 400
        
        emergency_id = str(uuid.uuid4())
        
        emergency_data = {
            "id": emergency_id,
            "timestamp": datetime.now(),
            "status": "informing_technician",
            "technician_number": data.get('chosen_phone'),
            "customer_name": data.get('customer_name'),
            "user_stated_callback_number": data.get('user_stated_callback_number'),
            "incident_address": data.get('incident_address'),
            "emergency_description_text": data.get('emergency_description_text'),
            "customer_call_sid": None,
            "technician_call_sid": None,
            "conference_status": None,
            "conference_duration": None
        }
        set_active_emergency(emergency_data)

        # Attempt to make the emergency call
        success, message = make_emergency_call(emergency_id, emergency_data)
        
        if not success:
            # Call failed, clear the emergency state and return error
            clear_active_emergency()
            send_debug("webhook_call_failed", {"emergency_id": emergency_id, "error": message})
            # Don't expose detailed error messages to external users for security
            return jsonify({"status": "error", "message": "Failed to initiate emergency call. Please check configuration and try again."}), 500
        
        return jsonify({"status": "success", "message": "Emergency call initiated successfully"}), 200

    except Exception as e:
        # Make sure to clear emergency state on any error
        clear_active_emergency()
        send_debug("webhook_processing_error", {"error": str(e)})
        # Don't expose detailed error messages to external users for security
        return jsonify({"status": "error", "message": "An error occurred processing the emergency request."}), 500


@app.route('/sms_reply', methods=['POST'])
def sms_reply():
    send_debug("incoming_sms", {"from": request.form.get('From'), "body": request.form.get('Body')})
    log_request_details(request)
    if MESSAGING_MODULE_LOADED:
        from_number = request.form.get('From')
        send_status_report(from_number)
    else:
        send_debug("messaging_module_missing", {"message": "Messaging module not loaded. Cannot reply to SMS."})
    return '', 204

@app.route("/incoming_twilio_call", methods=['POST'])
def handle_incoming_twilio_call():
    """Handles the incoming call from the customer."""
    send_debug("incoming_call", {
        "from": request.values.get('From'),
        "to": request.values.get('To'),
        "call_sid": request.values.get('CallSid'),
        "call_status": request.values.get('CallStatus')
    })
    
    response = VoiceResponse()
    emergency = get_active_emergency()
    send_debug("emergency_state", {"emergency": emergency})

    if not emergency:
        send_debug("no_active_emergency")
        response.say("There is no active emergency. Please hang up.")
        response.hangup()
        return str(response), 200, {'Content-Type': 'application/xml'}

    emergency_id = emergency.get('id')
    update_active_emergency('status', 'customer_waiting')
    update_active_emergency('customer_call_sid', request.values.get('CallSid'))

    try:
        # Check if transfer call is enabled
        enable_transfer = get_setting('enable_transfer_call', 'false')
        
        if enable_transfer == 'true':
<<<<<<< HEAD
            # Transfer call mode: validate configuration first
            transfer_target = get_setting('TRANSFER_TARGET_PHONE_NUMBER', TRANSFER_TARGET_PHONE_NUMBER)
            transfer_from = get_setting('TWILIO_TRANSFER_NUMBER', TWILIO_TRANSFER_NUMBER)
=======
            # Transfer call mode: directly connect to transfer target number
            transfer_target = get_setting('TRANSFER_TARGET_PHONE_NUMBER', '')
            transfer_from = get_setting('TWILIO_TRANSFER_NUMBER', '')
>>>>>>> ea6092f2
            
            # Validate transfer configuration
            if not transfer_target:
                send_debug("transfer_config_error", {"error": "TRANSFER_TARGET_PHONE_NUMBER not configured"})
                response.say("We apologize, but the transfer service is not properly configured. Please try again later.")
                response.hangup()
            elif not transfer_target.startswith('+'):
                send_debug("transfer_config_error", {"error": f"Invalid transfer target format: {transfer_target}"})
                response.say("We apologize, but the transfer service is not properly configured. Please try again later.")
                response.hangup()
            else:
                # Put customer on hold while technician receives notification
                response.say("Please hold while we notify the technician about your emergency.")
                
                # Put the customer in a queue with hold music
                # They will be transferred after the technician notification call completes
                response.enqueue(emergency_id, wait_url="http://com.twilio.music.classical.s3.amazonaws.com/BusyStrings.mp3")
                
                send_debug("customer_queued_for_transfer", {
                    "emergency_id": emergency_id,
                    "transfer_target": transfer_target,
                    "waiting_for_notification": True
                })
                
                # Store transfer configuration in emergency state for later use
                update_active_emergency('transfer_target', transfer_target)
                update_active_emergency('transfer_from', transfer_from)
                
                # If technician notification has already completed, transfer immediately
                if emergency.get('status') == 'technician_informed':
                    transfer_customer_to_target(emergency_id, transfer_target, transfer_from)
        else:
            # Queue mode: original behavior
            response.say("Please hold while we connect you to the emergency technician.")
            
            # Put the customer in a queue with hold music
            response.enqueue(emergency_id, wait_url="http://com.twilio.music.classical.s3.amazonaws.com/BusyStrings.mp3")

            send_debug("customer_queued", {"emergency_id": emergency_id})

            # If technician is ready, connect them right away
            if emergency.get('status') == 'technician_informed':
                connect_technician_to_customer(emergency_id, emergency.get('technician_number'))
            
    except Exception as e:
        send_debug("call_handling_error", {"error": str(e), "type": str(type(e)), "repr": repr(e)})
        response.say("We apologize, but there was an error connecting your call. Please try again.")
        response.hangup()

    send_debug("incoming_twiml", {"twiml": str(response)})
    return str(response), 200, {'Content-Type': 'application/xml'}


@app.route("/transfer_complete", methods=['POST'])
def transfer_complete():
    """Callback for when a transfer call completes."""
    emergency_id = request.args.get('emergency_id')
    send_debug("transfer_complete", {
        "emergency_id": emergency_id,
        "dial_call_status": request.values.get('DialCallStatus'),
        "dial_call_duration": request.values.get('DialCallDuration'),
        "call_sid": request.values.get('CallSid')
    })
    
    emergency = get_active_emergency()
    send_debug("emergency_state", {"emergency": emergency})

    if not emergency or emergency.get('id') != emergency_id:
        send_debug("emergency_mismatch", {
            "received_id": emergency_id,
            "active_emergency_id": emergency.get('id') if emergency else None
        })
        return '', 200

    # Update emergency with transfer details
    update_active_emergency('conference_status', request.values.get('DialCallStatus'))
    update_active_emergency('conference_duration', request.values.get('DialCallDuration'))

    # Send final email
    subject, body = format_final_email(get_active_emergency())
    if subject and body:
        send_to_all(subject, body)
        send_debug("final_status_email", {"subject": subject})

    # Clean up
    clear_active_emergency()
    send_debug("emergency_concluded", {"emergency_id": emergency_id})

    return '', 200


@app.route("/technician_call_ended", methods=['POST'])
def technician_call_ended():
    """Callback for when the initial technician call ends."""
    emergency_id = request.args.get('emergency_id')
    send_debug("technician_call_ended", {
        "emergency_id": emergency_id,
        "call_sid": request.values.get('CallSid'),
        "call_status": request.values.get('CallStatus'),
        "duration": request.values.get('CallDuration'),
        "price": request.values.get('Price')
    })
    
    emergency = get_active_emergency()
    send_debug("emergency_state", {"emergency": emergency})

    if not emergency or emergency.get('id') != emergency_id:
        send_debug("emergency_mismatch", {
            "received_id": emergency_id,
            "active_emergency_id": emergency.get('id') if emergency else None
        })
        return '', 200

    # First, check if a customer is already on hold.
    customer_is_waiting = emergency.get('status') == 'customer_waiting'
    send_debug("customer_waiting_status", {"customer_is_waiting": customer_is_waiting})

    # Now, update the status to show the technician has been informed.
    update_active_emergency('status', 'technician_informed')

    # Check if we're in transfer mode
    transfer_target = emergency.get('transfer_target')
    transfer_from = emergency.get('transfer_from')
    
    if transfer_target and customer_is_waiting:
        # Transfer mode: dequeue customer and transfer to target
        send_debug("initiating_transfer_after_notification", {
            "emergency_id": emergency_id,
            "transfer_target": transfer_target
        })
        transfer_customer_to_target(emergency_id, transfer_target, transfer_from)
    elif customer_is_waiting:
        # Queue mode: connect technician to customer
        connect_technician_to_customer(emergency_id, emergency.get('technician_number'))

    return '', 200


def transfer_customer_to_target(emergency_id, transfer_target, transfer_from=None):
    """Transfers the waiting customer to the target phone number by dequeuing them."""
    try:
        send_debug("transfer_customer_start", {
            "emergency_id": emergency_id,
            "transfer_target": transfer_target,
            "transfer_from": transfer_from
        })
        
        # Get current settings
        account_sid = get_setting('TWILIO_ACCOUNT_SID', TWILIO_ACCOUNT_SID)
        auth_token = get_setting('TWILIO_AUTH_TOKEN', TWILIO_AUTH_TOKEN)
        automated_number = get_setting('TWILIO_AUTOMATED_NUMBER', TWILIO_AUTOMATED_NUMBER)
        
        # Validate configuration
        if not all([account_sid, auth_token, automated_number]):
            send_debug("config_error", {"message": "Missing required Twilio configuration"})
            raise ValueError("Missing required Twilio configuration")
            
        # Validate phone number
        if not transfer_target or not transfer_target.startswith('+'):
            send_debug("validation_error", {"message": f"Invalid transfer target format: {transfer_target}"})
            raise ValueError(f"Invalid transfer target format: {transfer_target}")
            
        client = Client(account_sid, auth_token)
        send_debug("twilio_client_created", {"for": "customer_transfer"})
        
        # Create TwiML to dequeue customer and transfer to target
        # Use proper TwiML library instead of string concatenation
        response = VoiceResponse()
        response.say("Transferring the customer to you now.")
        
        # Dial with Queue to dequeue the waiting customer
        dial = Dial(
            action=f"{public_url}/transfer_complete?emergency_id={emergency_id}",
            timeout=30
        )
        
        # Set caller ID if configured
        if transfer_from and transfer_from.startswith('+'):
            dial.caller_id = transfer_from
        
        # Connect to the queue to dequeue the customer
        dial.queue(emergency_id)
        response.append(dial)
        
        transfer_twiml = str(response)
        send_debug("transfer_twiml", {"twiml": transfer_twiml})
        
        # Make the call to the transfer target to dequeue and connect the customer
        call = client.calls.create(
            twiml=transfer_twiml,
            to=transfer_target,
            from_=automated_number,
            status_callback=f"{public_url}/transfer_complete?emergency_id={emergency_id}",
            status_callback_event=['completed']
        )
        send_debug("transfer_call_initiated", {"call_sid": call.sid, "transfer_target": transfer_target})
        return True
        
    except ValueError as ve:
        send_debug("transfer_config_error", {"error": str(ve)})
        return False
    except Exception as e:
        send_debug("transfer_failure", {"error": str(e), "type": str(type(e)), "repr": repr(e)})
        return False


def connect_technician_to_customer(emergency_id, technician_number):
    """Makes a new call to the technician and connects them to the waiting customer."""
    try:
        send_debug("connect_tech_start", {
            "emergency_id": emergency_id,
            "technician_number": technician_number,
            "known_contact": KNOWN_CONTACTS.get(technician_number, 'Unknown')
        })
        
        # Get current settings from admin dashboard
        account_sid = get_setting('TWILIO_ACCOUNT_SID', '')
        auth_token = get_setting('TWILIO_AUTH_TOKEN', '')
        automated_number = get_setting('TWILIO_AUTOMATED_NUMBER', '')
        
        # Validate configuration
        if not all([account_sid, auth_token, automated_number]):
            send_debug("config_error", {"message": "Missing required Twilio configuration in admin dashboard"})
            raise ValueError("Missing required Twilio configuration in admin dashboard")
            
        # Validate phone number
        if not technician_number or not technician_number.startswith('+'):
            send_debug("validation_error", {"message": f"Invalid technician number format: {technician_number}"})
            raise ValueError(f"Invalid technician number format: {technician_number}")
            
        client = Client(account_sid, auth_token)
        send_debug("twilio_client_created", {"for": "customer_connection"})
        
        # Create TwiML to connect technician to the queue
        # Note: TwiML must start without leading whitespace for Twilio to parse correctly
        dequeue_twiml = (
            f'<Response>'
            f'<Say>You are being connected to a customer with an emergency.</Say>'
            f'<Dial><Queue>{emergency_id}</Queue></Dial>'
            f'</Response>'
        )
        send_debug("dequeue_twiml", {"twiml": dequeue_twiml})
        
        # Make the call to the technician
        call = client.calls.create(
            twiml=dequeue_twiml,
            to=technician_number,
            from_=automated_number,
            status_callback=f"{public_url}/conference_status?emergency_id={emergency_id}",
            status_callback_event=['completed']
        )
        send_debug("technician_call_initiated", {"call_sid": call.sid})
        return True
        
    except ValueError as ve:
        send_debug("connect_config_error", {"error": str(ve)})
        return False
    except Exception as e:
        send_debug("connect_failure", {"error": str(e), "type": str(type(e)), "repr": repr(e)})
        return False


@app.route("/conference_status", methods=['POST'])
def conference_status():
    """Callback for when the conference ends."""
    emergency_id = request.args.get('emergency_id')
    send_debug("conference_status", {
        "emergency_id": emergency_id,
        "status_event": request.values.get('StatusCallbackEvent'),
        "conference_sid": request.values.get('ConferenceSid'),
        "duration": request.values.get('Duration'),
        "participant_count": request.values.get('ParticipantCount')
    })
    
    emergency = get_active_emergency()
    send_debug("emergency_state", {"emergency": emergency})

    if not emergency or emergency.get('id') != emergency_id:
        send_debug("emergency_mismatch", {
            "received_id": emergency_id,
            "active_emergency_id": emergency.get('id') if emergency else None
        })
        return '', 200

    update_active_emergency('conference_status', request.values.get('StatusCallbackEvent'))
    update_active_emergency('conference_duration', request.values.get('Duration'))

    # Send final email
    subject, body = format_final_email(get_active_emergency())
    if subject and body:
        send_to_all(subject, body)
        send_debug("final_status_email", {"subject": subject})

    # Clean up
    clear_active_emergency()
    send_debug("emergency_concluded", {"emergency_id": emergency_id})

    return '', 200

if __name__ == '__main__':
    print("=====================================================")
    print(f"Starting Flask App on http://0.0.0.0:{FLASK_PORT}")
    print(f"Public URL (Set in Twilio): {public_url}")
    print(f"Web Portal: {public_url}/status")
    print(f"Messaging module loaded: {MESSAGING_MODULE_LOADED}")
    print(f"Detailed logs: {LOG_PATH}")
    print("Note: Error details are printed to stdout and also logged to the file above")
    print("=====================================================")
    send_debug("app_start", {"public_url": public_url, "port": FLASK_PORT, "messaging_loaded": MESSAGING_MODULE_LOADED})
    try:
        app.run(host='0.0.0.0', port=FLASK_PORT, debug=False)
    except Exception as e:
        print(f"Failed to start Flask app: {e}")
        send_debug("app_start_failure", {"error": str(e)})<|MERGE_RESOLUTION|>--- conflicted
+++ resolved
@@ -988,15 +988,9 @@
         enable_transfer = get_setting('enable_transfer_call', 'false')
         
         if enable_transfer == 'true':
-<<<<<<< HEAD
-            # Transfer call mode: validate configuration first
-            transfer_target = get_setting('TRANSFER_TARGET_PHONE_NUMBER', TRANSFER_TARGET_PHONE_NUMBER)
-            transfer_from = get_setting('TWILIO_TRANSFER_NUMBER', TWILIO_TRANSFER_NUMBER)
-=======
             # Transfer call mode: directly connect to transfer target number
             transfer_target = get_setting('TRANSFER_TARGET_PHONE_NUMBER', '')
             transfer_from = get_setting('TWILIO_TRANSFER_NUMBER', '')
->>>>>>> ea6092f2
             
             # Validate transfer configuration
             if not transfer_target:
